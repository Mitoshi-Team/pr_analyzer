import requests
from datetime import datetime
import json
import sys
from backend.сode_analysis import send_request_to_api, parse_analysis


class GitHubParser:
<<<<<<< HEAD
    def __init__(self, token='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'):
=======
    """
    Класс для работы с GitHub API и получения данных о pull request'ах.
    """
    def __init__(self, token=None):
        """
        Инициализация GitHubParser.
        
        Args:
            token (str, optional): GitHub API токен для авторизации запросов.
        """
>>>>>>> 80162424
        self.headers = {"Accept": "application/vnd.github.v3+json"}
        if token:
            self.headers["Authorization"] = f"token {token}"


    def get_pr_list(self, owner, repo, state="open"):
        """
        Получение списка pull request'ов из репозитория.
        
        Args:
            owner (str): Владелец репозитория.
            repo (str): Название репозитория.
            state (str, optional): Состояние PR (open/closed/all). По умолчанию "open".
            
        Returns:
            list: Список pull request'ов.
            
        Raises:
            requests.exceptions.HTTPError: Если произошла ошибка HTTP.
            Exception: При других ошибках.
        """
        try:
            url = f"https://api.github.com/repos/{owner}/{repo}/pulls?state={state}"
            response = requests.get(url, headers=self.headers)
            response.raise_for_status()
            return response.json()
        except requests.exceptions.HTTPError as e:
            if response.status_code == 403:
                print("Rate limit exceeded. Consider using a GitHub token or wait before retrying.")
            raise e
        except Exception as e:
            print(f"Error fetching PR list: {e}")
            raise e


    def get_pr_diff(self, owner, repo, pr_number):
        """
        Получение diff-файла для конкретного pull request'а.
        
        Args:
            owner (str): Владелец репозитория.
            repo (str): Название репозитория.
            pr_number (int): Номер pull request'а.
            
        Returns:
            str: Текст diff-файла.
            
        Raises:
            requests.exceptions.HTTPError: Если произошла ошибка HTTP.
            Exception: При других ошибках.
        """
        try:
            url = f"https://api.github.com/repos/{owner}/{repo}/pulls/{pr_number}"
            diff_headers = self.headers.copy()
            diff_headers["Accept"] = "application/vnd.github.v3.diff"
            response = requests.get(url, headers=diff_headers)
            response.raise_for_status()
            return response.text
        except requests.exceptions.HTTPError as e:
            if response.status_code == 403:
                print("Rate limit exceeded for diff request. Consider using a GitHub token.")
            raise e
        except Exception as e:
            print(f"Error fetching PR diff #{pr_number}: {e}")
            raise e


    def format_code_from_diff(self, diff):
        """
        Извлечение кода из diff-файла.
        
        Args:
            diff (str): Текст diff-файла.
            
        Returns:
            str: Форматированный код с удалёнными строками diff-маркировки.
        """
        lines = diff.splitlines()
        code = []
        for line in lines:
            if line.startswith('+') and not line.startswith('+++'):
                code.append(line[1:])
            elif line.startswith('-') and not line.startswith('---'):
                continue
            else:
                code.append(line)
        return "\n".join(code)


<<<<<<< HEAD
    def get_pr_commits(self, owner, repo, pr_number):
        """Получает информацию о коммитах PR"""
        try:
            url = f"https://api.github.com/repos/{owner}/{repo}/pulls/{pr_number}/commits"
            response = requests.get(url, headers=self.headers)
            response.raise_for_status()
            return [{"sha": commit["sha"], 
                    "message": commit["commit"]["message"],
                    "author": commit["commit"]["author"]["name"]} 
                   for commit in response.json()]
        except Exception as e:
            print(f"Error fetching commits for PR #{pr_number}: {e}")
            return []


    def parse_prs(self, owner, repo, save_to="pr_data.json"):
        import os
        
        # Создаем директорию для анализов если её нет
        analysis_dir = "D:\\alpha_insurance\\backend\\pr_analysis"
        os.makedirs(analysis_dir, exist_ok=True)
        
        pr_list = self.get_pr_list(owner, repo, state="open")
        parsed_data = []

        for pr in pr_list:
            pr_number = pr["number"]
            try:
                diff = self.get_pr_diff(owner, repo, pr_number)
                code = self.format_code_from_diff(diff)
                
                # Анализируем код PR через API
                response = send_request_to_api(code)
                if response:
                    analysis = parse_analysis(response["choices"][0]["message"]["content"])
                    if analysis:
                        # Сохраняем анализ каждого PR в отдельный файл
                        analysis_file = os.path.join(analysis_dir, f"pr_{pr_number}_analysis.json")
                        self.save_to_json(analysis, analysis_file)
                
                data = {
                    "author": pr["user"]["login"],
                    "code": code,
                    "id_pr": pr_number,
                    "link": pr["html_url"],
                    "created_at": datetime.strptime(pr["created_at"], "%Y-%m-%dT%H:%M:%SZ").strftime("%Y-%m-%d %H:%M:%S"),
                    "commits": self.get_pr_commits(owner, repo, pr_number)
                }
                parsed_data.append(data)
            except Exception as e:
                print(f"Error processing PR #{pr_number}: {e}")
                continue

        return parsed_data


    def parse_mrs(self, owner, repo, save_to="mr_data.json"):
        return self._parse(owner, repo, "closed", save_to, merged_only=True)
=======
    def parse_prs(self, owner, repo, state="open", save_to="pr_data.json"):
        """
        Парсинг открытых pull request'ов из репозитория.
        
        Args:
            owner (str): Владелец репозитория.
            repo (str): Название репозитория.
            save_to (str, optional): Путь для сохранения данных. По умолчанию "pr_data.json".
            
        Returns:
            list: Список словарей с данными о pull request'ах.
        """
        return self._parse(owner, repo, state, save_to)
>>>>>>> 80162424


    def _parse(self, owner, repo, state, save_to, merged_only=False):
        """
        Внутренний метод для парсинга pull request'ов.
        
        Args:
            owner (str): Владелец репозитория.
            repo (str): Название репозитория.
            state (str): Состояние PR (open/closed/all).
            save_to (str): Путь для сохранения данных.
            merged_only (bool, optional): Фильтр только для объединённых PR. По умолчанию False.
            
        Returns:
            list: Список словарей с данными о pull request'ах.
        """
        pr_list = self.get_pr_list(owner, repo, state=state)
        parsed_data = []

        for pr in pr_list:
            if merged_only and not pr.get("merged_at"):
                continue

            pr_number = pr["number"]
            try:
                diff = self.get_pr_diff(owner, repo, pr_number)
                data = {
                    "author": pr["user"]["login"],
                    "code": self.format_code_from_diff(diff),
                    "id_pr": pr_number,
                    "link": pr["html_url"],
                    "created_at": datetime.strptime(pr["created_at"], "%Y-%m-%dT%H:%M:%SZ").strftime("%Y-%m-%d %H:%M:%S")
                }
                parsed_data.append(data)
            except Exception as e:
                print(f"Error processing PR #{pr_number}: {e}")
                continue

        # Если нужно сохранять данные в файл раскоментить
        # self.save_to_json(parsed_data, save_to)
        return parsed_data


    def save_to_json(self, data, filename):
        """
        Сохранение данных в JSON-файл.
        
        Args:
            data (list): Данные для сохранения.
            filename (str): Имя файла для сохранения.
            
        Raises:
            Exception: При ошибке сохранения данных.
        """
        try:
            with open(filename, "w", encoding="utf-8") as f:
                json.dump(data, f, ensure_ascii=False, indent=4)
            print(f"Data saved to {filename}")
        except Exception as e:
            print(f"Error saving to JSON: {e}")
            raise e


    def analyze_all_prs(self, owner, repo, save_to="analysis_report.json"):
        import os
        
        prs_data = self.parse_prs(owner, repo)
        save_to = "D:\\alpha_insurance\\backend\\" + save_to
        
        # Собираем данные по всем PR для отправки в ИИ
        prs_analysis_data = []
        
        analysis_dir = "D:\\alpha_insurance\\backend\\pr_analysis"
        for pr in prs_data:
            analysis_file = os.path.join(analysis_dir, f"pr_{pr['id_pr']}_analysis.json")
            try:
                with open(analysis_file, 'r', encoding='utf-8') as f:
                    analysis = json.load(f)
                    analysis['pr_info'] = {
                        'id': pr['id_pr'],
                        'author': pr['author'],
                        'link': pr['link'],
                        'created_at': pr['created_at']
                    }
                    prs_analysis_data.append(analysis)
            except FileNotFoundError:
                print(f"Файл анализа не найден для PR #{pr['id_pr']}")
                continue

        # Отправляем собранные данные на финальный анализ
        final_report = self.generate_final_report(prs_analysis_data)
        
        if save_to:
            self.save_to_json(final_report, save_to)
            # Создаем полный отчет после сохранения основного анализа
            self.create_full_report(final_report, prs_data, prs_analysis_data, save_to)
        
        return final_report

    def create_full_report(self, final_report, prs_data, prs_analysis_data, analysis_report_path):
        """Создает полный отчет, включающий общий анализ и детальный анализ каждого PR"""
        full_report = {
            "общий_анализ": final_report,
            "детальный_анализ": []
        }
        
        # Собираем детальный анализ по каждому PR
        for pr_analysis in prs_analysis_data:
            pr_id = pr_analysis['pr_info']['id']
            # Находим соответствующие данные PR
            pr_data = next((pr for pr in prs_data if pr['id_pr'] == pr_id), None)
            if pr_data:
                pr_analysis['pr_info']['commits'] = pr_data['commits']
                full_report["детальный_анализ"].append(pr_analysis)
        
        # Сохраняем полный отчет
        full_report_path = analysis_report_path.replace('.json', '_full.json')
        self.save_to_json(full_report, full_report_path)
        print(f"Полный отчет сохранен в {full_report_path}")

    def generate_final_report(self, prs_analysis_data):
        instruction = """Проанализируй данные по всем PR и создай итоговый отчет в следующем формате. 
        {
            "общая_оценка": число,
            "повторяющиеся_проблемы": [
                {"проблема": "общее описание проблемы, do not specify the name of methods, classes, files, etc."},
            ],
            "антипаттерны": [
                {"название": "название антипаттерна и его общее описание"}
            ]
        }"""
        
        # Сохраняем пример запроса в файл
        prompt = instruction + "\n" + json.dumps(prs_analysis_data, ensure_ascii=False, indent=2)
        with open("D:\\alpha_insurance\\final_report_prompt.txt", "w", encoding="utf-8") as f:
            f.write(prompt)
            
        response = send_request_to_api(prompt)
        if response and "choices" in response:
            return parse_analysis(response["choices"][0]["message"]["content"])
        return None


parser = GitHubParser()
results = parser.analyze_all_prs("microsoft", "vscode-extension-samples", "analysis_report.json")<|MERGE_RESOLUTION|>--- conflicted
+++ resolved
@@ -6,20 +6,7 @@
 
 
 class GitHubParser:
-<<<<<<< HEAD
     def __init__(self, token='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'):
-=======
-    """
-    Класс для работы с GitHub API и получения данных о pull request'ах.
-    """
-    def __init__(self, token=None):
-        """
-        Инициализация GitHubParser.
-        
-        Args:
-            token (str, optional): GitHub API токен для авторизации запросов.
-        """
->>>>>>> 80162424
         self.headers = {"Accept": "application/vnd.github.v3+json"}
         if token:
             self.headers["Authorization"] = f"token {token}"
@@ -109,7 +96,6 @@
         return "\n".join(code)
 
 
-<<<<<<< HEAD
     def get_pr_commits(self, owner, repo, pr_number):
         """Получает информацию о коммитах PR"""
         try:
@@ -168,21 +154,6 @@
 
     def parse_mrs(self, owner, repo, save_to="mr_data.json"):
         return self._parse(owner, repo, "closed", save_to, merged_only=True)
-=======
-    def parse_prs(self, owner, repo, state="open", save_to="pr_data.json"):
-        """
-        Парсинг открытых pull request'ов из репозитория.
-        
-        Args:
-            owner (str): Владелец репозитория.
-            repo (str): Название репозитория.
-            save_to (str, optional): Путь для сохранения данных. По умолчанию "pr_data.json".
-            
-        Returns:
-            list: Список словарей с данными о pull request'ах.
-        """
-        return self._parse(owner, repo, state, save_to)
->>>>>>> 80162424
 
 
     def _parse(self, owner, repo, state, save_to, merged_only=False):
